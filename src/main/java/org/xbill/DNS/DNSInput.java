// SPDX-License-Identifier: BSD-3-Clause
// Copyright (c) 2004 Brian Wellington (bwelling@xbill.org)

package org.xbill.DNS;

import java.nio.ByteBuffer;

/**
 * A class for parsing DNS messages.
 *
 * @author Brian Wellington
 */
public class DNSInput {
<<<<<<< HEAD

  private final ByteBuffer byteBuffer;
  private int saved_pos;
  private int saved_end;
=======
  private final ByteBuffer byteBuffer;
  private final int offset;
  private final int limit;
  private int savedPos;
  private int savedEnd;
>>>>>>> 27296153

  /**
   * Creates a new DNSInput
   *
   * @param input The byte array to read from
   */
  public DNSInput(byte[] input) {
    this(ByteBuffer.wrap(input));
  }

  /**
   * Creates a new DNSInput from the given {@link ByteBuffer}
   *
   * @param byteBuffer The ByteBuffer
   */
  public DNSInput(ByteBuffer byteBuffer) {
    this.byteBuffer = byteBuffer;
    offset = byteBuffer.position();
    limit = byteBuffer.limit();
    savedPos = -1;
    savedEnd = -1;
  }

  /** Returns the current position. */
  public int current() {
    return byteBuffer.position() - offset;
  }

  /** Returns the number of bytes that can be read from this stream before reaching the end. */
  public int remaining() {
    return byteBuffer.remaining();
  }

  private void require(int n) throws WireParseException {
    if (n > remaining()) {
      throw new WireParseException("end of input");
    }
  }

  /**
   * Marks the following bytes in the stream as active.
   *
   * @param len The number of bytes in the active region.
   * @throws IllegalArgumentException The number of bytes in the active region is longer than the
   *     remainder of the input.
   */
  public void setActive(int len) {
    if (len > limit - byteBuffer.position()) {
      throw new IllegalArgumentException("cannot set active region past end of input");
    }
    byteBuffer.limit(byteBuffer.position() + len);
  }

  /**
   * Clears the active region of the string. Further operations are not restricted to part of the
   * input.
   */
  public void clearActive() {
    byteBuffer.limit(limit);
  }

  /** Returns the position of the end of the current active region. */
  public int saveActive() {
    return limit - offset;
  }

  /**
   * Restores the previously set active region. This differs from setActive() in that
   * restoreActive() takes an absolute position, and setActive takes an offset from the current
   * location.
   *
   * @param pos The end of the active region.
   */
  public void restoreActive(int pos) {
    if (pos + offset > limit) {
      throw new IllegalArgumentException("cannot set active region past end of input");
    }
    byteBuffer.limit(pos + offset);
  }

  /**
   * Resets the current position of the input stream to the specified index, and clears the active
   * region.
   *
   * @param index The position to continue parsing at.
   * @throws IllegalArgumentException The index is not within the input.
   */
  public void jump(int index) {
    if (index + offset >= limit) {
      throw new IllegalArgumentException("cannot jump past end of input");
    }
    byteBuffer.position(offset + index);
    byteBuffer.limit(limit);
  }

  /**
   * Saves the current state of the input stream. Both the current position and the end of the
   * active region are saved.
   *
   * @throws IllegalArgumentException The index is not within the input.
   */
  public void save() {
    savedPos = byteBuffer.position();
    savedEnd = byteBuffer.limit();
  }

  /** Restores the input stream to its state before the call to {@link #save}. */
  public void restore() {
    if (savedPos < 0) {
      throw new IllegalStateException("no previous state");
    }
    byteBuffer.position(savedPos);
    byteBuffer.limit(savedEnd);
    savedPos = -1;
    savedEnd = -1;
  }

  /**
   * Reads an unsigned 8 bit value from the stream, as an int.
   *
   * @return An unsigned 8 bit value.
   * @throws WireParseException The end of the stream was reached.
   */
  public int readU8() throws WireParseException {
    require(1);
    return byteBuffer.get() & 0xFF;
  }

  /**
   * Reads an unsigned 16 bit value from the stream, as an int.
   *
   * @return An unsigned 16 bit value.
   * @throws WireParseException The end of the stream was reached.
   */
  public int readU16() throws WireParseException {
    require(2);
    return byteBuffer.getShort() & 0xFFFF;
  }

  /**
   * Reads an unsigned 32 bit value from the stream, as a long.
   *
   * @return An unsigned 32 bit value.
   * @throws WireParseException The end of the stream was reached.
   */
  public long readU32() throws WireParseException {
    require(4);
    return byteBuffer.getInt() & 0xFFFFFFFFL;
  }

  /**
   * Reads a byte array of a specified length from the stream into an existing array.
   *
   * @param b The array to read into.
   * @param off The offset of the array to start copying data into.
   * @param len The number of bytes to copy.
   * @throws WireParseException The end of the stream was reached.
   */
  public void readByteArray(byte[] b, int off, int len) throws WireParseException {
    require(len);
    byteBuffer.get(b, off, len);
  }

  /**
   * Reads a byte array of a specified length from the stream.
   *
   * @return The byte array.
   * @throws WireParseException The end of the stream was reached.
   */
  public byte[] readByteArray(int len) throws WireParseException {
    require(len);
    byte[] out = new byte[len];
    byteBuffer.get(out, 0, len);
    return out;
  }

  /**
   * Reads a byte array consisting of the remainder of the stream (or the active region, if one is
   * set.
   *
   * @return The byte array.
   */
  public byte[] readByteArray() {
    int len = remaining();
    byte[] out = new byte[len];
    byteBuffer.get(out, 0, len);
    return out;
  }

  /**
   * Reads a counted string from the stream. A counted string is a one byte value indicating string
   * length, followed by bytes of data.
   *
   * @return A byte array containing the string.
   * @throws WireParseException The end of the stream was reached.
   */
  public byte[] readCountedString() throws WireParseException {
    int len = readU8();
    return readByteArray(len);
  }
}<|MERGE_RESOLUTION|>--- conflicted
+++ resolved
@@ -11,18 +11,11 @@
  * @author Brian Wellington
  */
 public class DNSInput {
-<<<<<<< HEAD
-
-  private final ByteBuffer byteBuffer;
-  private int saved_pos;
-  private int saved_end;
-=======
   private final ByteBuffer byteBuffer;
   private final int offset;
   private final int limit;
   private int savedPos;
   private int savedEnd;
->>>>>>> 27296153
 
   /**
    * Creates a new DNSInput
